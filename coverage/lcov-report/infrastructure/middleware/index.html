
<!doctype html>
<html lang="en">

<head>
    <title>Code coverage report for infrastructure/middleware</title>
    <meta charset="utf-8" />
    <link rel="stylesheet" href="../../prettify.css" />
    <link rel="stylesheet" href="../../base.css" />
    <link rel="shortcut icon" type="image/x-icon" href="../../favicon.png" />
    <meta name="viewport" content="width=device-width, initial-scale=1" />
    <style type='text/css'>
        .coverage-summary .sorter {
            background-image: url(../../sort-arrow-sprite.png);
        }
    </style>
</head>
    
<body>
<div class='wrapper'>
    <div class='pad1'>
        <h1><a href="../../index.html">All files</a> infrastructure/middleware</h1>
        <div class='clearfix'>
            
            <div class='fl pad1y space-right2'>
<<<<<<< HEAD
                <span class="strong">96.35% </span>
                <span class="quiet">Statements</span>
                <span class='fraction'>291/302</span>
=======
                <span class="strong">86.68% </span>
                <span class="quiet">Statements</span>
                <span class='fraction'>280/323</span>
>>>>>>> 9a36ed73
            </div>
        
            
            <div class='fl pad1y space-right2'>
<<<<<<< HEAD
                <span class="strong">88.11% </span>
                <span class="quiet">Branches</span>
                <span class='fraction'>126/143</span>
=======
                <span class="strong">70.48% </span>
                <span class="quiet">Branches</span>
                <span class='fraction'>117/166</span>
>>>>>>> 9a36ed73
            </div>
        
            
            <div class='fl pad1y space-right2'>
<<<<<<< HEAD
                <span class="strong">96.72% </span>
                <span class="quiet">Functions</span>
                <span class='fraction'>59/61</span>
=======
                <span class="strong">88.33% </span>
                <span class="quiet">Functions</span>
                <span class='fraction'>53/60</span>
>>>>>>> 9a36ed73
            </div>
        
            
            <div class='fl pad1y space-right2'>
<<<<<<< HEAD
                <span class="strong">96.3% </span>
                <span class="quiet">Lines</span>
                <span class='fraction'>287/298</span>
=======
                <span class="strong">87.38% </span>
                <span class="quiet">Lines</span>
                <span class='fraction'>277/317</span>
>>>>>>> 9a36ed73
            </div>
        
            
        </div>
        <p class="quiet">
            Press <em>n</em> or <em>j</em> to go to the next uncovered block, <em>b</em>, <em>p</em> or <em>k</em> for the previous block.
        </p>
        <template id="filterTemplate">
            <div class="quiet">
                Filter:
                <input type="search" id="fileSearch">
            </div>
        </template>
    </div>
    <div class='status-line high'></div>
    <div class="pad1">
<table class="coverage-summary">
<thead>
<tr>
   <th data-col="file" data-fmt="html" data-html="true" class="file">File</th>
   <th data-col="pic" data-type="number" data-fmt="html" data-html="true" class="pic"></th>
   <th data-col="statements" data-type="number" data-fmt="pct" class="pct">Statements</th>
   <th data-col="statements_raw" data-type="number" data-fmt="html" class="abs"></th>
   <th data-col="branches" data-type="number" data-fmt="pct" class="pct">Branches</th>
   <th data-col="branches_raw" data-type="number" data-fmt="html" class="abs"></th>
   <th data-col="functions" data-type="number" data-fmt="pct" class="pct">Functions</th>
   <th data-col="functions_raw" data-type="number" data-fmt="html" class="abs"></th>
   <th data-col="lines" data-type="number" data-fmt="pct" class="pct">Lines</th>
   <th data-col="lines_raw" data-type="number" data-fmt="html" class="abs"></th>
</tr>
</thead>
<tbody><tr>
	<td class="file high" data-value="auth.js"><a href="auth.js.html">auth.js</a></td>
	<td data-value="96.87" class="pic high">
	<div class="chart"><div class="cover-fill" style="width: 96%"></div><div class="cover-empty" style="width: 4%"></div></div>
	</td>
	<td data-value="96.87" class="pct high">96.87%</td>
	<td data-value="32" class="abs high">31/32</td>
	<td data-value="84.21" class="pct high">84.21%</td>
	<td data-value="19" class="abs high">16/19</td>
	<td data-value="100" class="pct high">100%</td>
	<td data-value="4" class="abs high">4/4</td>
	<td data-value="96.87" class="pct high">96.87%</td>
	<td data-value="32" class="abs high">31/32</td>
	</tr>

<tr>
	<td class="file high" data-value="compression.js"><a href="compression.js.html">compression.js</a></td>
	<td data-value="88.88" class="pic high">
	<div class="chart"><div class="cover-fill" style="width: 88%"></div><div class="cover-empty" style="width: 12%"></div></div>
	</td>
	<td data-value="88.88" class="pct high">88.88%</td>
	<td data-value="9" class="abs high">8/9</td>
	<td data-value="75" class="pct medium">75%</td>
	<td data-value="4" class="abs medium">3/4</td>
	<td data-value="100" class="pct high">100%</td>
	<td data-value="3" class="abs high">3/3</td>
	<td data-value="88.88" class="pct high">88.88%</td>
	<td data-value="9" class="abs high">8/9</td>
	</tr>

<tr>
	<td class="file high" data-value="errorHandler.js"><a href="errorHandler.js.html">errorHandler.js</a></td>
	<td data-value="100" class="pic high">
	<div class="chart"><div class="cover-fill cover-full" style="width: 100%"></div><div class="cover-empty" style="width: 0%"></div></div>
	</td>
	<td data-value="100" class="pct high">100%</td>
	<td data-value="33" class="abs high">33/33</td>
	<td data-value="94.11" class="pct high">94.11%</td>
	<td data-value="34" class="abs high">32/34</td>
	<td data-value="100" class="pct high">100%</td>
	<td data-value="5" class="abs high">5/5</td>
	<td data-value="100" class="pct high">100%</td>
	<td data-value="32" class="abs high">32/32</td>
	</tr>

<tr>
	<td class="file low" data-value="logging.js"><a href="logging.js.html">logging.js</a></td>
	<td data-value="48.48" class="pic low">
	<div class="chart"><div class="cover-fill" style="width: 48%"></div><div class="cover-empty" style="width: 52%"></div></div>
	</td>
<<<<<<< HEAD
	<td data-value="80.64" class="pct high">80.64%</td>
	<td data-value="31" class="abs high">25/31</td>
	<td data-value="72.22" class="pct medium">72.22%</td>
	<td data-value="18" class="abs medium">13/18</td>
	<td data-value="85.71" class="pct high">85.71%</td>
	<td data-value="7" class="abs high">6/7</td>
	<td data-value="80" class="pct high">80%</td>
	<td data-value="30" class="abs high">24/30</td>
=======
	<td data-value="48.48" class="pct low">48.48%</td>
	<td data-value="33" class="abs low">16/33</td>
	<td data-value="25" class="pct low">25%</td>
	<td data-value="28" class="abs low">7/28</td>
	<td data-value="42.85" class="pct low">42.85%</td>
	<td data-value="7" class="abs low">3/7</td>
	<td data-value="50" class="pct medium">50%</td>
	<td data-value="32" class="abs medium">16/32</td>
>>>>>>> 9a36ed73
	</tr>

<tr>
	<td class="file high" data-value="requestId.js"><a href="requestId.js.html">requestId.js</a></td>
	<td data-value="100" class="pic high">
	<div class="chart"><div class="cover-fill cover-full" style="width: 100%"></div><div class="cover-empty" style="width: 0%"></div></div>
	</td>
	<td data-value="100" class="pct high">100%</td>
	<td data-value="9" class="abs high">9/9</td>
	<td data-value="100" class="pct high">100%</td>
	<td data-value="2" class="abs high">2/2</td>
	<td data-value="100" class="pct high">100%</td>
	<td data-value="1" class="abs high">1/1</td>
	<td data-value="100" class="pct high">100%</td>
	<td data-value="9" class="abs high">9/9</td>
	</tr>

<tr>
	<td class="file high" data-value="responseHelpers.js"><a href="responseHelpers.js.html">responseHelpers.js</a></td>
	<td data-value="100" class="pic high">
	<div class="chart"><div class="cover-fill cover-full" style="width: 100%"></div><div class="cover-empty" style="width: 0%"></div></div>
	</td>
	<td data-value="100" class="pct high">100%</td>
	<td data-value="18" class="abs high">18/18</td>
	<td data-value="86.66" class="pct high">86.66%</td>
	<td data-value="15" class="abs high">13/15</td>
	<td data-value="100" class="pct high">100%</td>
	<td data-value="5" class="abs high">5/5</td>
	<td data-value="100" class="pct high">100%</td>
	<td data-value="17" class="abs high">17/17</td>
	</tr>

<tr>
	<td class="file high" data-value="security.js"><a href="security.js.html">security.js</a></td>
	<td data-value="98.86" class="pic high">
	<div class="chart"><div class="cover-fill" style="width: 98%"></div><div class="cover-empty" style="width: 2%"></div></div>
	</td>
	<td data-value="98.86" class="pct high">98.86%</td>
	<td data-value="88" class="abs high">87/88</td>
	<td data-value="100" class="pct high">100%</td>
	<td data-value="18" class="abs high">18/18</td>
	<td data-value="94.73" class="pct high">94.73%</td>
	<td data-value="19" class="abs high">18/19</td>
	<td data-value="98.85" class="pct high">98.85%</td>
	<td data-value="87" class="abs high">86/87</td>
	</tr>

<tr>
<<<<<<< HEAD
	<td class="file high" data-value="timeout.js"><a href="timeout.js.html">timeout.js</a></td>
	<td data-value="100" class="pic high">
	<div class="chart"><div class="cover-fill cover-full" style="width: 100%"></div><div class="cover-empty" style="width: 0%"></div></div>
	</td>
	<td data-value="100" class="pct high">100%</td>
	<td data-value="10" class="abs high">10/10</td>
	<td data-value="100" class="pct high">100%</td>
	<td data-value="3" class="abs high">3/3</td>
	<td data-value="100" class="pct high">100%</td>
	<td data-value="5" class="abs high">5/5</td>
	<td data-value="100" class="pct high">100%</td>
	<td data-value="10" class="abs high">10/10</td>
	</tr>

<tr>
	<td class="file high" data-value="validation.js"><a href="validation.js.html">validation.js</a></td>
	<td data-value="97.22" class="pic high">
	<div class="chart"><div class="cover-fill" style="width: 97%"></div><div class="cover-empty" style="width: 3%"></div></div>
	</td>
	<td data-value="97.22" class="pct high">97.22%</td>
	<td data-value="72" class="abs high">70/72</td>
	<td data-value="86.66" class="pct high">86.66%</td>
	<td data-value="30" class="abs high">26/30</td>
	<td data-value="100" class="pct high">100%</td>
	<td data-value="12" class="abs high">12/12</td>
	<td data-value="97.22" class="pct high">97.22%</td>
	<td data-value="72" class="abs high">70/72</td>
=======
	<td class="file medium" data-value="validation.js"><a href="validation.js.html">validation.js</a></td>
	<td data-value="75.53" class="pic medium">
	<div class="chart"><div class="cover-fill" style="width: 75%"></div><div class="cover-empty" style="width: 25%"></div></div>
	</td>
	<td data-value="75.53" class="pct medium">75.53%</td>
	<td data-value="94" class="abs medium">71/94</td>
	<td data-value="56.52" class="pct medium">56.52%</td>
	<td data-value="46" class="abs medium">26/46</td>
	<td data-value="85.71" class="pct high">85.71%</td>
	<td data-value="14" class="abs high">12/14</td>
	<td data-value="77.17" class="pct medium">77.17%</td>
	<td data-value="92" class="abs medium">71/92</td>
>>>>>>> 9a36ed73
	</tr>

</tbody>
</table>
</div>
                <div class='push'></div><!-- for sticky footer -->
            </div><!-- /wrapper -->
            <div class='footer quiet pad2 space-top1 center small'>
                Code coverage generated by
                <a href="https://istanbul.js.org/" target="_blank" rel="noopener noreferrer">istanbul</a>
<<<<<<< HEAD
                at 2025-07-30T13:38:28.086Z
=======
                at 2025-07-25T14:10:49.500Z
>>>>>>> 9a36ed73
            </div>
        <script src="../../prettify.js"></script>
        <script>
            window.onload = function () {
                prettyPrint();
            };
        </script>
        <script src="../../sorter.js"></script>
        <script src="../../block-navigation.js"></script>
    </body>
</html>
    <|MERGE_RESOLUTION|>--- conflicted
+++ resolved
@@ -23,54 +23,30 @@
         <div class='clearfix'>
             
             <div class='fl pad1y space-right2'>
-<<<<<<< HEAD
-                <span class="strong">96.35% </span>
+                <span class="strong">87.11% </span>
                 <span class="quiet">Statements</span>
-                <span class='fraction'>291/302</span>
-=======
-                <span class="strong">86.68% </span>
-                <span class="quiet">Statements</span>
-                <span class='fraction'>280/323</span>
->>>>>>> 9a36ed73
-            </div>
-        
-            
-            <div class='fl pad1y space-right2'>
-<<<<<<< HEAD
-                <span class="strong">88.11% </span>
+                <span class='fraction'>284/326</span>
+            </div>
+        
+            
+            <div class='fl pad1y space-right2'>
+                <span class="strong">71.85% </span>
                 <span class="quiet">Branches</span>
-                <span class='fraction'>126/143</span>
-=======
-                <span class="strong">70.48% </span>
-                <span class="quiet">Branches</span>
-                <span class='fraction'>117/166</span>
->>>>>>> 9a36ed73
-            </div>
-        
-            
-            <div class='fl pad1y space-right2'>
-<<<<<<< HEAD
-                <span class="strong">96.72% </span>
+                <span class='fraction'>120/167</span>
+            </div>
+        
+            
+            <div class='fl pad1y space-right2'>
+                <span class="strong">88.88% </span>
                 <span class="quiet">Functions</span>
-                <span class='fraction'>59/61</span>
-=======
-                <span class="strong">88.33% </span>
-                <span class="quiet">Functions</span>
-                <span class='fraction'>53/60</span>
->>>>>>> 9a36ed73
-            </div>
-        
-            
-            <div class='fl pad1y space-right2'>
-<<<<<<< HEAD
-                <span class="strong">96.3% </span>
+                <span class='fraction'>56/63</span>
+            </div>
+        
+            
+            <div class='fl pad1y space-right2'>
+                <span class="strong">87.81% </span>
                 <span class="quiet">Lines</span>
-                <span class='fraction'>287/298</span>
-=======
-                <span class="strong">87.38% </span>
-                <span class="quiet">Lines</span>
-                <span class='fraction'>277/317</span>
->>>>>>> 9a36ed73
+                <span class='fraction'>281/320</span>
             </div>
         
             
@@ -152,25 +128,14 @@
 	<td data-value="48.48" class="pic low">
 	<div class="chart"><div class="cover-fill" style="width: 48%"></div><div class="cover-empty" style="width: 52%"></div></div>
 	</td>
-<<<<<<< HEAD
-	<td data-value="80.64" class="pct high">80.64%</td>
-	<td data-value="31" class="abs high">25/31</td>
-	<td data-value="72.22" class="pct medium">72.22%</td>
-	<td data-value="18" class="abs medium">13/18</td>
-	<td data-value="85.71" class="pct high">85.71%</td>
-	<td data-value="7" class="abs high">6/7</td>
-	<td data-value="80" class="pct high">80%</td>
-	<td data-value="30" class="abs high">24/30</td>
-=======
 	<td data-value="48.48" class="pct low">48.48%</td>
 	<td data-value="33" class="abs low">16/33</td>
-	<td data-value="25" class="pct low">25%</td>
-	<td data-value="28" class="abs low">7/28</td>
+	<td data-value="26.92" class="pct low">26.92%</td>
+	<td data-value="26" class="abs low">7/26</td>
 	<td data-value="42.85" class="pct low">42.85%</td>
 	<td data-value="7" class="abs low">3/7</td>
 	<td data-value="50" class="pct medium">50%</td>
 	<td data-value="32" class="abs medium">16/32</td>
->>>>>>> 9a36ed73
 	</tr>
 
 <tr>
@@ -219,7 +184,6 @@
 	</tr>
 
 <tr>
-<<<<<<< HEAD
 	<td class="file high" data-value="timeout.js"><a href="timeout.js.html">timeout.js</a></td>
 	<td data-value="100" class="pic high">
 	<div class="chart"><div class="cover-fill cover-full" style="width: 100%"></div><div class="cover-empty" style="width: 0%"></div></div>
@@ -235,32 +199,18 @@
 	</tr>
 
 <tr>
-	<td class="file high" data-value="validation.js"><a href="validation.js.html">validation.js</a></td>
-	<td data-value="97.22" class="pic high">
-	<div class="chart"><div class="cover-fill" style="width: 97%"></div><div class="cover-empty" style="width: 3%"></div></div>
-	</td>
-	<td data-value="97.22" class="pct high">97.22%</td>
-	<td data-value="72" class="abs high">70/72</td>
-	<td data-value="86.66" class="pct high">86.66%</td>
-	<td data-value="30" class="abs high">26/30</td>
-	<td data-value="100" class="pct high">100%</td>
-	<td data-value="12" class="abs high">12/12</td>
-	<td data-value="97.22" class="pct high">97.22%</td>
-	<td data-value="72" class="abs high">70/72</td>
-=======
 	<td class="file medium" data-value="validation.js"><a href="validation.js.html">validation.js</a></td>
-	<td data-value="75.53" class="pic medium">
-	<div class="chart"><div class="cover-fill" style="width: 75%"></div><div class="cover-empty" style="width: 25%"></div></div>
-	</td>
-	<td data-value="75.53" class="pct medium">75.53%</td>
-	<td data-value="94" class="abs medium">71/94</td>
+	<td data-value="76.59" class="pic medium">
+	<div class="chart"><div class="cover-fill" style="width: 76%"></div><div class="cover-empty" style="width: 24%"></div></div>
+	</td>
+	<td data-value="76.59" class="pct medium">76.59%</td>
+	<td data-value="94" class="abs medium">72/94</td>
 	<td data-value="56.52" class="pct medium">56.52%</td>
 	<td data-value="46" class="abs medium">26/46</td>
 	<td data-value="85.71" class="pct high">85.71%</td>
 	<td data-value="14" class="abs high">12/14</td>
-	<td data-value="77.17" class="pct medium">77.17%</td>
-	<td data-value="92" class="abs medium">71/92</td>
->>>>>>> 9a36ed73
+	<td data-value="78.26" class="pct medium">78.26%</td>
+	<td data-value="92" class="abs medium">72/92</td>
 	</tr>
 
 </tbody>
@@ -271,11 +221,7 @@
             <div class='footer quiet pad2 space-top1 center small'>
                 Code coverage generated by
                 <a href="https://istanbul.js.org/" target="_blank" rel="noopener noreferrer">istanbul</a>
-<<<<<<< HEAD
-                at 2025-07-30T13:38:28.086Z
-=======
-                at 2025-07-25T14:10:49.500Z
->>>>>>> 9a36ed73
+                at 2025-07-30T14:11:24.172Z
             </div>
         <script src="../../prettify.js"></script>
         <script>
