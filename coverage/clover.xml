--- conflicted
+++ resolved
@@ -1,21 +1,15 @@
 <?xml version="1.0" encoding="UTF-8"?>
-<<<<<<< HEAD
-<coverage generated="1753882709083" clover="3.2.0">
-  <project timestamp="1753882709083" name="All files">
-    <metrics statements="1071" coveredstatements="981" conditionals="582" coveredconditionals="478" methods="247" coveredmethods="228" elements="1900" coveredelements="1687" complexity="0" loc="1071" ncloc="1071" packages="11" files="39" classes="39"/>
-=======
-<coverage generated="1753452650084" clover="3.2.0">
-  <project timestamp="1753452650084" name="All files">
-    <metrics statements="1144" coveredstatements="1029" conditionals="631" coveredconditionals="511" methods="253" coveredmethods="228" elements="2028" coveredelements="1768" complexity="0" loc="1144" ncloc="1144" packages="11" files="38" classes="38"/>
->>>>>>> 9a36ed73
+<coverage generated="1753884685063" clover="3.2.0">
+  <project timestamp="1753884685063" name="All files">
+    <metrics statements="1157" coveredstatements="1033" conditionals="648" coveredconditionals="514" methods="257" coveredmethods="231" elements="2062" coveredelements="1778" complexity="0" loc="1157" ncloc="1157" packages="11" files="39" classes="39"/>
     <package name="application.dtos">
       <metrics statements="13" coveredstatements="13" conditionals="0" coveredconditionals="0" methods="0" coveredmethods="0"/>
-      <file name="TeamDto.js" path="D:\www\emanager.com\backend\src\application\dtos\TeamDto.js">
+      <file name="TeamDto.js" path="C:\Users\alfon\www\acamae-backend\src\application\dtos\TeamDto.js">
         <metrics statements="2" coveredstatements="2" conditionals="0" coveredconditionals="0" methods="0" coveredmethods="0"/>
         <line num="12" count="1" type="stmt"/>
         <line num="21" count="1" type="stmt"/>
       </file>
-      <file name="UserDto.js" path="D:\www\emanager.com\backend\src\application\dtos\UserDto.js">
+      <file name="UserDto.js" path="C:\Users\alfon\www\acamae-backend\src\application\dtos\UserDto.js">
         <metrics statements="11" coveredstatements="11" conditionals="0" coveredconditionals="0" methods="0" coveredmethods="0"/>
         <line num="17" count="1" type="stmt"/>
         <line num="32" count="1" type="stmt"/>
@@ -32,7 +26,7 @@
     </package>
     <package name="application.services">
       <metrics statements="296" coveredstatements="269" conditionals="210" coveredconditionals="162" methods="39" coveredmethods="38"/>
-      <file name="AuthService.js" path="D:\www\emanager.com\backend\src\application\services\AuthService.js">
+      <file name="AuthService.js" path="C:\Users\alfon\www\acamae-backend\src\application\services\AuthService.js">
         <metrics statements="167" coveredstatements="149" conditionals="89" coveredconditionals="78" methods="15" coveredmethods="14"/>
         <line num="47" count="66" type="stmt"/>
         <line num="48" count="66" type="stmt"/>
@@ -202,7 +196,7 @@
         <line num="1094" count="0" type="stmt"/>
         <line num="1102" count="1" type="stmt"/>
       </file>
-      <file name="NameModerationService.js" path="D:\www\emanager.com\backend\src\application\services\NameModerationService.js">
+      <file name="NameModerationService.js" path="C:\Users\alfon\www\acamae-backend\src\application\services\NameModerationService.js">
         <metrics statements="34" coveredstatements="34" conditionals="50" coveredconditionals="25" methods="6" coveredmethods="6"/>
         <line num="11" count="17" type="stmt"/>
         <line num="12" count="17" type="stmt"/>
@@ -239,7 +233,7 @@
         <line num="157" count="1" type="stmt"/>
         <line num="168" count="2" type="stmt"/>
       </file>
-      <file name="TeamService.js" path="D:\www\emanager.com\backend\src\application\services\TeamService.js">
+      <file name="TeamService.js" path="C:\Users\alfon\www\acamae-backend\src\application\services\TeamService.js">
         <metrics statements="64" coveredstatements="58" conditionals="45" coveredconditionals="37" methods="12" coveredmethods="12"/>
         <line num="18" count="24" type="stmt"/>
         <line num="19" count="24" type="stmt"/>
@@ -306,7 +300,7 @@
         <line num="388" count="0" type="stmt"/>
         <line num="401" count="1" type="stmt"/>
       </file>
-      <file name="UserService.js" path="D:\www\emanager.com\backend\src\application\services\UserService.js">
+      <file name="UserService.js" path="C:\Users\alfon\www\acamae-backend\src\application\services\UserService.js">
         <metrics statements="31" coveredstatements="28" conditionals="26" coveredconditionals="22" methods="6" coveredmethods="6"/>
         <line num="13" count="10" type="stmt"/>
         <line num="25" count="1" type="stmt"/>
@@ -342,7 +336,6 @@
       </file>
     </package>
     <package name="domain.entities">
-<<<<<<< HEAD
       <metrics statements="66" coveredstatements="51" conditionals="61" coveredconditionals="40" methods="11" coveredmethods="10"/>
       <file name="Team.js" path="C:\Users\alfon\www\acamae-backend\src\domain\entities\Team.js">
         <metrics statements="19" coveredstatements="9" conditionals="16" coveredconditionals="0" methods="2" coveredmethods="1"/>
@@ -365,22 +358,8 @@
         <line num="110" count="0" type="stmt"/>
         <line num="127" count="0" type="cond" truecount="0" falsecount="4"/>
         <line num="128" count="0" type="stmt"/>
-=======
-      <metrics statements="56" coveredstatements="51" conditionals="45" coveredconditionals="40" methods="10" coveredmethods="10"/>
-      <file name="Team.js" path="D:\www\emanager.com\backend\src\domain\entities\Team.js">
-        <metrics statements="9" coveredstatements="9" conditionals="0" coveredconditionals="0" methods="1" coveredmethods="1"/>
-        <line num="28" count="1" type="stmt"/>
-        <line num="29" count="1" type="stmt"/>
-        <line num="30" count="1" type="stmt"/>
-        <line num="31" count="1" type="stmt"/>
-        <line num="32" count="1" type="stmt"/>
-        <line num="33" count="1" type="stmt"/>
-        <line num="34" count="1" type="stmt"/>
-        <line num="35" count="1" type="stmt"/>
-        <line num="36" count="1" type="stmt"/>
->>>>>>> 9a36ed73
-      </file>
-      <file name="User.js" path="D:\www\emanager.com\backend\src\domain\entities\User.js">
+      </file>
+      <file name="User.js" path="C:\Users\alfon\www\acamae-backend\src\domain\entities\User.js">
         <metrics statements="47" coveredstatements="42" conditionals="45" coveredconditionals="40" methods="9" coveredmethods="9"/>
         <line num="82" count="5" type="stmt"/>
         <line num="83" count="5" type="stmt"/>
@@ -433,7 +412,7 @@
     </package>
     <package name="domain.repositories">
       <metrics statements="29" coveredstatements="29" conditionals="5" coveredconditionals="4" methods="29" coveredmethods="29"/>
-      <file name="SessionTokenRepository.js" path="D:\www\emanager.com\backend\src\domain\repositories\SessionTokenRepository.js">
+      <file name="SessionTokenRepository.js" path="C:\Users\alfon\www\acamae-backend\src\domain\repositories\SessionTokenRepository.js">
         <metrics statements="5" coveredstatements="5" conditionals="0" coveredconditionals="0" methods="5" coveredmethods="5"/>
         <line num="20" count="1" type="stmt"/>
         <line num="28" count="1" type="stmt"/>
@@ -441,7 +420,7 @@
         <line num="44" count="1" type="stmt"/>
         <line num="53" count="1" type="stmt"/>
       </file>
-      <file name="TeamRepository.js" path="D:\www\emanager.com\backend\src\domain\repositories\TeamRepository.js">
+      <file name="TeamRepository.js" path="C:\Users\alfon\www\acamae-backend\src\domain\repositories\TeamRepository.js">
         <metrics statements="9" coveredstatements="9" conditionals="0" coveredconditionals="0" methods="9" coveredmethods="9"/>
         <line num="19" count="1" type="stmt"/>
         <line num="29" count="1" type="stmt"/>
@@ -453,7 +432,7 @@
         <line num="92" count="1" type="stmt"/>
         <line num="103" count="1" type="stmt"/>
       </file>
-      <file name="UserRepository.js" path="D:\www\emanager.com\backend\src\domain\repositories\UserRepository.js">
+      <file name="UserRepository.js" path="C:\Users\alfon\www\acamae-backend\src\domain\repositories\UserRepository.js">
         <metrics statements="15" coveredstatements="15" conditionals="5" coveredconditionals="4" methods="15" coveredmethods="15"/>
         <line num="28" count="1" type="stmt"/>
         <line num="36" count="1" type="stmt"/>
@@ -474,7 +453,7 @@
     </package>
     <package name="infrastructure">
       <metrics statements="11" coveredstatements="11" conditionals="0" coveredconditionals="0" methods="0" coveredmethods="0"/>
-      <file name="app.js" path="D:\www\emanager.com\backend\src\infrastructure\app.js">
+      <file name="app.js" path="C:\Users\alfon\www\acamae-backend\src\infrastructure\app.js">
         <metrics statements="11" coveredstatements="11" conditionals="0" coveredconditionals="0" methods="0" coveredmethods="0"/>
         <line num="14" count="4" type="stmt"/>
         <line num="17" count="4" type="stmt"/>
@@ -491,7 +470,7 @@
     </package>
     <package name="infrastructure.controllers">
       <metrics statements="154" coveredstatements="127" conditionals="22" coveredconditionals="22" methods="32" coveredmethods="24"/>
-      <file name="AuthController.js" path="D:\www\emanager.com\backend\src\infrastructure\controllers\AuthController.js">
+      <file name="AuthController.js" path="C:\Users\alfon\www\acamae-backend\src\infrastructure\controllers\AuthController.js">
         <metrics statements="92" coveredstatements="68" conditionals="18" coveredconditionals="18" methods="19" coveredmethods="11"/>
         <line num="7" count="40" type="stmt"/>
         <line num="17" count="5" type="stmt"/>
@@ -586,7 +565,7 @@
         <line num="365" count="0" type="stmt"/>
         <line num="383" count="0" type="stmt"/>
       </file>
-      <file name="TeamController.js" path="D:\www\emanager.com\backend\src\infrastructure\controllers\TeamController.js">
+      <file name="TeamController.js" path="C:\Users\alfon\www\acamae-backend\src\infrastructure\controllers\TeamController.js">
         <metrics statements="38" coveredstatements="36" conditionals="0" coveredconditionals="0" methods="8" coveredmethods="8"/>
         <line num="7" count="16" type="stmt"/>
         <line num="17" count="2" type="stmt"/>
@@ -627,7 +606,7 @@
         <line num="118" count="1" type="stmt"/>
         <line num="120" count="1" type="stmt"/>
       </file>
-      <file name="UserController.js" path="D:\www\emanager.com\backend\src\infrastructure\controllers\UserController.js">
+      <file name="UserController.js" path="C:\Users\alfon\www\acamae-backend\src\infrastructure\controllers\UserController.js">
         <metrics statements="24" coveredstatements="23" conditionals="4" coveredconditionals="4" methods="5" coveredmethods="5"/>
         <line num="5" count="11" type="stmt"/>
         <line num="15" count="3" type="stmt"/>
@@ -656,21 +635,12 @@
       </file>
     </package>
     <package name="infrastructure.middleware">
-<<<<<<< HEAD
-      <metrics statements="298" coveredstatements="287" conditionals="143" coveredconditionals="126" methods="61" coveredmethods="59"/>
+      <metrics statements="320" coveredstatements="281" conditionals="167" coveredconditionals="120" methods="63" coveredmethods="56"/>
       <file name="auth.js" path="C:\Users\alfon\www\acamae-backend\src\infrastructure\middleware\auth.js">
         <metrics statements="32" coveredstatements="31" conditionals="19" coveredconditionals="16" methods="4" coveredmethods="4"/>
         <line num="7" count="3" type="stmt"/>
         <line num="8" count="3" type="stmt"/>
         <line num="15" count="3" type="stmt"/>
-=======
-      <metrics statements="317" coveredstatements="277" conditionals="166" coveredconditionals="117" methods="60" coveredmethods="53"/>
-      <file name="auth.js" path="D:\www\emanager.com\backend\src\infrastructure\middleware\auth.js">
-        <metrics statements="36" coveredstatements="35" conditionals="19" coveredconditionals="16" methods="6" coveredmethods="6"/>
-        <line num="7" count="4" type="stmt"/>
-        <line num="8" count="4" type="stmt"/>
-        <line num="15" count="4" type="stmt"/>
->>>>>>> 9a36ed73
         <line num="16" count="4" type="stmt"/>
         <line num="17" count="4" type="stmt"/>
         <line num="19" count="1" type="stmt"/>
@@ -701,7 +671,7 @@
         <line num="140" count="1" type="stmt"/>
         <line num="142" count="1" type="stmt"/>
       </file>
-      <file name="compression.js" path="D:\www\emanager.com\backend\src\infrastructure\middleware\compression.js">
+      <file name="compression.js" path="C:\Users\alfon\www\acamae-backend\src\infrastructure\middleware\compression.js">
         <metrics statements="9" coveredstatements="8" conditionals="4" coveredconditionals="3" methods="3" coveredmethods="3"/>
         <line num="11" count="5" type="stmt"/>
         <line num="12" count="4" type="stmt"/>
@@ -713,7 +683,7 @@
         <line num="38" count="1" type="stmt"/>
         <line num="50" count="1" type="stmt"/>
       </file>
-      <file name="errorHandler.js" path="D:\www\emanager.com\backend\src\infrastructure\middleware\errorHandler.js">
+      <file name="errorHandler.js" path="C:\Users\alfon\www\acamae-backend\src\infrastructure\middleware\errorHandler.js">
         <metrics statements="32" coveredstatements="32" conditionals="34" coveredconditionals="32" methods="5" coveredmethods="5"/>
         <line num="19" count="6" type="stmt"/>
         <line num="21" count="15" type="cond" truecount="2" falsecount="0"/>
@@ -741,52 +711,29 @@
         <line num="155" count="6" type="stmt"/>
         <line num="159" count="1" type="stmt"/>
         <line num="160" count="1" type="stmt"/>
-<<<<<<< HEAD
-        <line num="182" count="94" type="stmt"/>
-=======
         <line num="182" count="86" type="stmt"/>
->>>>>>> 9a36ed73
         <line num="183" count="21" type="stmt"/>
         <line num="184" count="1" type="stmt"/>
         <line num="193" count="1" type="stmt"/>
         <line num="203" count="6" type="stmt"/>
         <line num="204" count="4" type="stmt"/>
       </file>
-<<<<<<< HEAD
       <file name="logging.js" path="C:\Users\alfon\www\acamae-backend\src\infrastructure\middleware\logging.js">
-        <metrics statements="30" coveredstatements="24" conditionals="18" coveredconditionals="13" methods="7" coveredmethods="6"/>
-        <line num="7" count="19" type="cond" truecount="1" falsecount="1"/>
+        <metrics statements="32" coveredstatements="16" conditionals="26" coveredconditionals="7" methods="7" coveredmethods="3"/>
+        <line num="7" count="5" type="cond" truecount="0" falsecount="2"/>
         <line num="12" count="5" type="stmt"/>
-        <line num="13" count="19" type="cond" truecount="2" falsecount="0"/>
-        <line num="14" count="3" type="stmt"/>
-        <line num="20" count="16" type="stmt"/>
-        <line num="26" count="5" type="stmt"/>
-        <line num="27" count="19" type="stmt"/>
-        <line num="28" count="19" type="cond" truecount="2" falsecount="0"/>
-        <line num="30" count="19" type="cond" truecount="3" falsecount="1"/>
-        <line num="31" count="0" type="stmt"/>
-        <line num="33" count="19" type="stmt"/>
-        <line num="40" count="5" type="stmt"/>
-        <line num="46" count="5" type="stmt"/>
-        <line num="52" count="5" type="stmt"/>
-=======
-      <file name="logging.js" path="D:\www\emanager.com\backend\src\infrastructure\middleware\logging.js">
-        <metrics statements="32" coveredstatements="16" conditionals="28" coveredconditionals="7" methods="7" coveredmethods="3"/>
-        <line num="7" count="6" type="cond" truecount="0" falsecount="2"/>
-        <line num="12" count="6" type="stmt"/>
-        <line num="13" count="0" type="cond" truecount="0" falsecount="4"/>
+        <line num="13" count="0" type="cond" truecount="0" falsecount="2"/>
         <line num="14" count="0" type="stmt"/>
         <line num="20" count="0" type="stmt"/>
-        <line num="26" count="6" type="stmt"/>
+        <line num="26" count="5" type="stmt"/>
         <line num="27" count="0" type="stmt"/>
         <line num="28" count="0" type="cond" truecount="0" falsecount="2"/>
         <line num="30" count="0" type="cond" truecount="0" falsecount="4"/>
         <line num="31" count="0" type="stmt"/>
         <line num="33" count="0" type="stmt"/>
-        <line num="40" count="6" type="stmt"/>
-        <line num="46" count="6" type="stmt"/>
-        <line num="52" count="6" type="stmt"/>
->>>>>>> 9a36ed73
+        <line num="40" count="5" type="stmt"/>
+        <line num="46" count="5" type="stmt"/>
+        <line num="52" count="5" type="stmt"/>
         <line num="54" count="7" type="cond" truecount="1" falsecount="1"/>
         <line num="56" count="0" type="cond" truecount="0" falsecount="2"/>
         <line num="59" count="0" type="stmt"/>
@@ -806,7 +753,6 @@
         <line num="106" count="0" type="stmt"/>
         <line num="112" count="0" type="stmt"/>
       </file>
-<<<<<<< HEAD
       <file name="requestId.js" path="C:\Users\alfon\www\acamae-backend\src\infrastructure\middleware\requestId.js">
         <metrics statements="9" coveredstatements="9" conditionals="2" coveredconditionals="2" methods="1" coveredmethods="1"/>
         <line num="13" count="5" type="stmt"/>
@@ -815,56 +761,31 @@
         <line num="19" count="21" type="stmt"/>
         <line num="21" count="21" type="stmt"/>
         <line num="23" count="3" type="stmt"/>
-=======
-      <file name="requestId.js" path="D:\www\emanager.com\backend\src\infrastructure\middleware\requestId.js">
-        <metrics statements="12" coveredstatements="12" conditionals="2" coveredconditionals="2" methods="1" coveredmethods="1"/>
-        <line num="13" count="6" type="stmt"/>
-        <line num="14" count="25" type="stmt"/>
-        <line num="16" count="25" type="cond" truecount="2" falsecount="0"/>
-        <line num="19" count="22" type="stmt"/>
-        <line num="21" count="22" type="stmt"/>
->>>>>>> 9a36ed73
         <line num="24" count="3" type="stmt"/>
         <line num="25" count="1" type="stmt"/>
         <line num="26" count="1" type="stmt"/>
       </file>
-      <file name="responseHelpers.js" path="D:\www\emanager.com\backend\src\infrastructure\middleware\responseHelpers.js">
+      <file name="responseHelpers.js" path="C:\Users\alfon\www\acamae-backend\src\infrastructure\middleware\responseHelpers.js">
         <metrics statements="17" coveredstatements="17" conditionals="15" coveredconditionals="13" methods="5" coveredmethods="5"/>
-<<<<<<< HEAD
         <line num="16" count="7" type="cond" truecount="1" falsecount="2"/>
-        <line num="17" count="24" type="stmt"/>
-        <line num="27" count="24" type="cond" truecount="2" falsecount="0"/>
-        <line num="28" count="3" type="stmt"/>
-        <line num="31" count="24" type="stmt"/>
-        <line num="50" count="7" type="cond" truecount="2" falsecount="0"/>
-        <line num="51" count="22" type="stmt"/>
-        <line num="61" count="22" type="cond" truecount="2" falsecount="0"/>
-        <line num="62" count="17" type="stmt"/>
-        <line num="65" count="22" type="cond" truecount="2" falsecount="0"/>
-        <line num="66" count="1" type="stmt"/>
-        <line num="69" count="22" type="stmt"/>
-        <line num="78" count="7" type="stmt"/>
-=======
-        <line num="16" count="8" type="cond" truecount="1" falsecount="2"/>
         <line num="17" count="26" type="stmt"/>
         <line num="26" count="26" type="cond" truecount="2" falsecount="0"/>
         <line num="27" count="3" type="stmt"/>
         <line num="30" count="26" type="stmt"/>
-        <line num="49" count="8" type="cond" truecount="2" falsecount="0"/>
+        <line num="49" count="7" type="cond" truecount="2" falsecount="0"/>
         <line num="50" count="22" type="stmt"/>
         <line num="60" count="22" type="cond" truecount="2" falsecount="0"/>
         <line num="61" count="17" type="stmt"/>
         <line num="64" count="22" type="cond" truecount="2" falsecount="0"/>
         <line num="65" count="1" type="stmt"/>
         <line num="68" count="22" type="stmt"/>
-        <line num="77" count="8" type="stmt"/>
+        <line num="77" count="7" type="stmt"/>
         <line num="79" count="35" type="stmt"/>
->>>>>>> 9a36ed73
         <line num="80" count="35" type="stmt"/>
         <line num="81" count="4" type="stmt"/>
         <line num="83" count="35" type="stmt"/>
       </file>
-      <file name="security.js" path="D:\www\emanager.com\backend\src\infrastructure\middleware\security.js">
+      <file name="security.js" path="C:\Users\alfon\www\acamae-backend\src\infrastructure\middleware\security.js">
         <metrics statements="87" coveredstatements="86" conditionals="18" coveredconditionals="18" methods="19" coveredmethods="18"/>
         <line num="20" count="7" type="stmt"/>
         <line num="21" count="17" type="stmt"/>
@@ -954,7 +875,6 @@
         <line num="323" count="1" type="stmt"/>
         <line num="324" count="1" type="stmt"/>
       </file>
-<<<<<<< HEAD
       <file name="timeout.js" path="C:\Users\alfon\www\acamae-backend\src\infrastructure\middleware\timeout.js">
         <metrics statements="10" coveredstatements="10" conditionals="3" coveredconditionals="3" methods="5" coveredmethods="5"/>
         <line num="9" count="5" type="cond" truecount="1" falsecount="0"/>
@@ -969,86 +889,11 @@
         <line num="40" count="26" type="stmt"/>
       </file>
       <file name="validation.js" path="C:\Users\alfon\www\acamae-backend\src\infrastructure\middleware\validation.js">
-        <metrics statements="72" coveredstatements="70" conditionals="30" coveredconditionals="26" methods="12" coveredmethods="12"/>
+        <metrics statements="92" coveredstatements="72" conditionals="46" coveredconditionals="26" methods="14" coveredmethods="12"/>
         <line num="29" count="4" type="stmt"/>
         <line num="117" count="2" type="stmt"/>
-        <line num="182" count="4" type="stmt"/>
-        <line num="183" count="54" type="stmt"/>
-        <line num="184" count="25" type="stmt"/>
-        <line num="186" count="25" type="cond" truecount="4" falsecount="0"/>
-        <line num="187" count="1" type="stmt"/>
-        <line num="204" count="24" type="stmt"/>
-        <line num="205" count="24" type="cond" truecount="2" falsecount="0"/>
-        <line num="206" count="3" type="stmt"/>
-        <line num="224" count="21" type="cond" truecount="4" falsecount="0"/>
-        <line num="225" count="1" type="stmt"/>
-        <line num="244" count="20" type="stmt"/>
-        <line num="245" count="20" type="stmt"/>
-        <line num="247" count="10" type="cond" truecount="2" falsecount="0"/>
-        <line num="248" count="9" type="stmt"/>
-        <line num="250" count="9" type="cond" truecount="1" falsecount="1"/>
-        <line num="251" count="9" type="stmt"/>
-        <line num="253" count="19" type="stmt"/>
-        <line num="261" count="9" type="stmt"/>
-        <line num="269" count="1" type="stmt"/>
-        <line num="288" count="10" type="stmt"/>
-        <line num="290" count="10" type="stmt"/>
-        <line num="293" count="15" type="stmt"/>
-        <line num="306" count="4" type="stmt"/>
-        <line num="307" count="4" type="stmt"/>
-        <line num="308" count="4" type="stmt"/>
-        <line num="309" count="4" type="stmt"/>
-        <line num="310" count="4" type="cond" truecount="1" falsecount="1"/>
-        <line num="311" count="0" type="stmt"/>
-        <line num="323" count="4" type="stmt"/>
-        <line num="326" count="1" type="stmt"/>
-        <line num="328" count="1" type="stmt"/>
-        <line num="330" count="3" type="cond" truecount="1" falsecount="1"/>
-        <line num="331" count="3" type="stmt"/>
-        <line num="333" count="3" type="cond" truecount="1" falsecount="1"/>
-        <line num="334" count="3" type="stmt"/>
-        <line num="336" count="3" type="stmt"/>
-        <line num="343" count="3" type="stmt"/>
-        <line num="350" count="0" type="stmt"/>
-        <line num="358" count="4" type="stmt"/>
-        <line num="363" count="4" type="stmt"/>
-        <line num="368" count="4" type="stmt"/>
-        <line num="373" count="4" type="stmt"/>
-        <line num="378" count="4" type="stmt"/>
-        <line num="383" count="4" type="stmt"/>
-        <line num="388" count="4" type="stmt"/>
-        <line num="393" count="4" type="stmt"/>
-        <line num="398" count="4" type="stmt"/>
-        <line num="403" count="4" type="stmt"/>
-        <line num="408" count="4" type="stmt"/>
-        <line num="413" count="4" type="stmt"/>
-        <line num="422" count="4" type="stmt"/>
-        <line num="423" count="3" type="stmt"/>
-        <line num="425" count="3" type="stmt"/>
-        <line num="426" count="3" type="cond" truecount="2" falsecount="0"/>
-        <line num="427" count="2" type="stmt"/>
-        <line num="430" count="2" type="stmt"/>
-        <line num="432" count="1" type="stmt"/>
-        <line num="442" count="4" type="stmt"/>
-        <line num="443" count="4" type="stmt"/>
-        <line num="445" count="4" type="cond" truecount="2" falsecount="0"/>
-        <line num="446" count="2" type="stmt"/>
-        <line num="447" count="4" type="cond" truecount="2" falsecount="0"/>
-        <line num="448" count="2" type="stmt"/>
-        <line num="454" count="3" type="cond" truecount="2" falsecount="0"/>
-        <line num="455" count="2" type="stmt"/>
-        <line num="456" count="4" type="cond" truecount="2" falsecount="0"/>
-        <line num="457" count="2" type="stmt"/>
-        <line num="462" count="3" type="stmt"/>
-        <line num="464" count="1" type="stmt"/>
-        <line num="465" count="1" type="stmt"/>
-=======
-      <file name="validation.js" path="D:\www\emanager.com\backend\src\infrastructure\middleware\validation.js">
-        <metrics statements="92" coveredstatements="71" conditionals="46" coveredconditionals="26" methods="14" coveredmethods="12"/>
-        <line num="29" count="5" type="stmt"/>
-        <line num="117" count="2" type="stmt"/>
-        <line num="189" count="5" type="stmt"/>
-        <line num="190" count="65" type="stmt"/>
+        <line num="189" count="4" type="stmt"/>
+        <line num="190" count="54" type="stmt"/>
         <line num="191" count="25" type="stmt"/>
         <line num="193" count="25" type="cond" truecount="4" falsecount="0"/>
         <line num="194" count="1" type="stmt"/>
@@ -1069,8 +914,8 @@
         <line num="295" count="10" type="stmt"/>
         <line num="297" count="10" type="stmt"/>
         <line num="300" count="15" type="stmt"/>
-        <line num="313" count="5" type="stmt"/>
-        <line num="314" count="5" type="stmt"/>
+        <line num="313" count="4" type="stmt"/>
+        <line num="314" count="4" type="stmt"/>
         <line num="315" count="4" type="stmt"/>
         <line num="316" count="4" type="stmt"/>
         <line num="317" count="4" type="cond" truecount="1" falsecount="1"/>
@@ -1085,23 +930,23 @@
         <line num="343" count="3" type="stmt"/>
         <line num="350" count="3" type="stmt"/>
         <line num="357" count="0" type="stmt"/>
-        <line num="365" count="5" type="stmt"/>
-        <line num="370" count="5" type="stmt"/>
-        <line num="375" count="5" type="stmt"/>
-        <line num="380" count="5" type="stmt"/>
-        <line num="385" count="5" type="stmt"/>
-        <line num="390" count="5" type="stmt"/>
-        <line num="395" count="5" type="stmt"/>
-        <line num="400" count="5" type="stmt"/>
-        <line num="405" count="5" type="stmt"/>
-        <line num="410" count="5" type="stmt"/>
-        <line num="415" count="5" type="stmt"/>
-        <line num="422" count="5" type="stmt"/>
+        <line num="365" count="4" type="stmt"/>
+        <line num="370" count="4" type="stmt"/>
+        <line num="375" count="4" type="stmt"/>
+        <line num="380" count="4" type="stmt"/>
+        <line num="385" count="4" type="stmt"/>
+        <line num="390" count="4" type="stmt"/>
+        <line num="395" count="4" type="stmt"/>
+        <line num="400" count="4" type="stmt"/>
+        <line num="405" count="4" type="stmt"/>
+        <line num="410" count="4" type="stmt"/>
+        <line num="415" count="4" type="stmt"/>
+        <line num="422" count="4" type="stmt"/>
         <line num="423" count="0" type="cond" truecount="0" falsecount="4"/>
         <line num="424" count="0" type="cond" truecount="0" falsecount="2"/>
         <line num="425" count="0" type="stmt"/>
         <line num="426" count="0" type="stmt"/>
-        <line num="432" count="5" type="stmt"/>
+        <line num="432" count="4" type="stmt"/>
         <line num="433" count="0" type="stmt"/>
         <line num="435" count="0" type="stmt"/>
         <line num="436" count="0" type="stmt"/>
@@ -1116,15 +961,15 @@
         <line num="482" count="0" type="stmt"/>
         <line num="485" count="0" type="stmt"/>
         <line num="487" count="0" type="stmt"/>
-        <line num="494" count="5" type="stmt"/>
-        <line num="503" count="5" type="stmt"/>
-        <line num="504" count="2" type="stmt"/>
-        <line num="506" count="2" type="stmt"/>
+        <line num="494" count="4" type="stmt"/>
+        <line num="503" count="4" type="stmt"/>
+        <line num="504" count="3" type="stmt"/>
+        <line num="506" count="3" type="stmt"/>
         <line num="507" count="3" type="cond" truecount="2" falsecount="0"/>
         <line num="508" count="2" type="stmt"/>
         <line num="511" count="2" type="stmt"/>
-        <line num="513" count="0" type="stmt"/>
-        <line num="523" count="5" type="stmt"/>
+        <line num="513" count="1" type="stmt"/>
+        <line num="523" count="4" type="stmt"/>
         <line num="524" count="4" type="stmt"/>
         <line num="526" count="4" type="cond" truecount="2" falsecount="0"/>
         <line num="527" count="2" type="stmt"/>
@@ -1137,12 +982,11 @@
         <line num="543" count="3" type="stmt"/>
         <line num="545" count="1" type="stmt"/>
         <line num="546" count="1" type="stmt"/>
->>>>>>> 9a36ed73
       </file>
     </package>
     <package name="infrastructure.repositories">
       <metrics statements="97" coveredstatements="94" conditionals="72" coveredconditionals="64" methods="40" coveredmethods="38"/>
-      <file name="PrismaSessionTokenRepository.js" path="D:\www\emanager.com\backend\src\infrastructure\repositories\PrismaSessionTokenRepository.js">
+      <file name="PrismaSessionTokenRepository.js" path="C:\Users\alfon\www\acamae-backend\src\infrastructure\repositories\PrismaSessionTokenRepository.js">
         <metrics statements="12" coveredstatements="11" conditionals="2" coveredconditionals="2" methods="6" coveredmethods="5"/>
         <line num="10" count="13" type="stmt"/>
         <line num="14" count="4" type="cond" truecount="2" falsecount="0"/>
@@ -1157,7 +1001,7 @@
         <line num="52" count="1" type="stmt"/>
         <line num="60" count="1" type="stmt"/>
       </file>
-      <file name="PrismaTeamRepository.js" path="D:\www\emanager.com\backend\src\infrastructure\repositories\PrismaTeamRepository.js">
+      <file name="PrismaTeamRepository.js" path="C:\Users\alfon\www\acamae-backend\src\infrastructure\repositories\PrismaTeamRepository.js">
         <metrics statements="20" coveredstatements="18" conditionals="12" coveredconditionals="7" methods="12" coveredmethods="11"/>
         <line num="12" count="18" type="stmt"/>
         <line num="21" count="7" type="cond" truecount="1" falsecount="1"/>
@@ -1180,25 +1024,9 @@
         <line num="170" count="1" type="stmt"/>
         <line num="179" count="1" type="stmt"/>
       </file>
-<<<<<<< HEAD
       <file name="PrismaUserRepository.js" path="C:\Users\alfon\www\acamae-backend\src\infrastructure\repositories\PrismaUserRepository.js">
-        <metrics statements="61" coveredstatements="59" conditionals="54" coveredconditionals="51" methods="20" coveredmethods="19"/>
-        <line num="17" count="57" type="stmt"/>
-        <line num="26" count="23" type="cond" truecount="2" falsecount="0"/>
-        <line num="28" count="21" type="stmt"/>
-        <line num="58" count="2" type="stmt"/>
-        <line num="63" count="4" type="stmt"/>
-        <line num="72" count="3" type="stmt"/>
-        <line num="75" count="3" type="cond" truecount="1" falsecount="1"/>
-        <line num="84" count="2" type="stmt"/>
-        <line num="87" count="2" type="cond" truecount="2" falsecount="0"/>
-        <line num="96" count="2" type="stmt"/>
-        <line num="99" count="2" type="cond" truecount="2" falsecount="0"/>
-        <line num="108" count="5" type="stmt"/>
-=======
-      <file name="PrismaUserRepository.js" path="D:\www\emanager.com\backend\src\infrastructure\repositories\PrismaUserRepository.js">
         <metrics statements="65" coveredstatements="65" conditionals="58" coveredconditionals="55" methods="22" coveredmethods="22"/>
-        <line num="17" count="67" type="stmt"/>
+        <line num="17" count="66" type="stmt"/>
         <line num="26" count="30" type="cond" truecount="2" falsecount="0"/>
         <line num="28" count="28" type="stmt"/>
         <line num="59" count="2" type="stmt"/>
@@ -1209,7 +1037,6 @@
         <line num="88" count="2" type="cond" truecount="2" falsecount="0"/>
         <line num="97" count="2" type="stmt"/>
         <line num="100" count="2" type="cond" truecount="2" falsecount="0"/>
->>>>>>> 9a36ed73
         <line num="109" count="5" type="stmt"/>
         <line num="110" count="5" type="stmt"/>
         <line num="112" count="5" type="stmt"/>
@@ -1268,7 +1095,7 @@
     </package>
     <package name="infrastructure.validators">
       <metrics statements="52" coveredstatements="44" conditionals="38" coveredconditionals="35" methods="20" coveredmethods="14"/>
-      <file name="UserValidator.js" path="D:\www\emanager.com\backend\src\infrastructure\validators\UserValidator.js">
+      <file name="UserValidator.js" path="C:\Users\alfon\www\acamae-backend\src\infrastructure\validators\UserValidator.js">
         <metrics statements="52" coveredstatements="44" conditionals="38" coveredconditionals="35" methods="20" coveredmethods="14"/>
         <line num="20" count="6" type="stmt"/>
         <line num="22" count="6" type="cond" truecount="1" falsecount="1"/>
@@ -1326,19 +1153,13 @@
     </package>
     <package name="shared.constants">
       <metrics statements="37" coveredstatements="37" conditionals="8" coveredconditionals="8" methods="8" coveredmethods="8"/>
-      <file name="apiCodes.js" path="D:\www\emanager.com\backend\src\shared\constants\apiCodes.js">
+      <file name="apiCodes.js" path="C:\Users\alfon\www\acamae-backend\src\shared\constants\apiCodes.js">
         <metrics statements="3" coveredstatements="3" conditionals="0" coveredconditionals="0" methods="0" coveredmethods="0"/>
-<<<<<<< HEAD
         <line num="25" count="30" type="stmt"/>
-        <line num="109" count="30" type="stmt"/>
-        <line num="117" count="30" type="stmt"/>
-=======
-        <line num="25" count="31" type="stmt"/>
-        <line num="109" count="31" type="stmt"/>
-        <line num="117" count="31" type="stmt"/>
->>>>>>> 9a36ed73
-      </file>
-      <file name="apiRoutes.js" path="D:\www\emanager.com\backend\src\shared\constants\apiRoutes.js">
+        <line num="110" count="30" type="stmt"/>
+        <line num="118" count="30" type="stmt"/>
+      </file>
+      <file name="apiRoutes.js" path="C:\Users\alfon\www\acamae-backend\src\shared\constants\apiRoutes.js">
         <metrics statements="11" coveredstatements="11" conditionals="0" coveredconditionals="0" methods="8" coveredmethods="8"/>
         <line num="1" count="5" type="stmt"/>
         <line num="49" count="5" type="stmt"/>
@@ -1352,28 +1173,28 @@
         <line num="63" count="5" type="stmt"/>
         <line num="65" count="5" type="stmt"/>
       </file>
-      <file name="appRoutes.js" path="D:\www\emanager.com\backend\src\shared\constants\appRoutes.js">
+      <file name="appRoutes.js" path="C:\Users\alfon\www\acamae-backend\src\shared\constants\appRoutes.js">
         <metrics statements="1" coveredstatements="1" conditionals="0" coveredconditionals="0" methods="0" coveredmethods="0"/>
         <line num="1" count="8" type="stmt"/>
       </file>
-      <file name="httpStatus.js" path="D:\www\emanager.com\backend\src\shared\constants\httpStatus.js">
+      <file name="httpStatus.js" path="C:\Users\alfon\www\acamae-backend\src\shared\constants\httpStatus.js">
         <metrics statements="1" coveredstatements="1" conditionals="0" coveredconditionals="0" methods="0" coveredmethods="0"/>
         <line num="5" count="30" type="stmt"/>
       </file>
-      <file name="resources.js" path="D:\www\emanager.com\backend\src\shared\constants\resources.js">
+      <file name="resources.js" path="C:\Users\alfon\www\acamae-backend\src\shared\constants\resources.js">
         <metrics statements="2" coveredstatements="2" conditionals="0" coveredconditionals="0" methods="0" coveredmethods="0"/>
         <line num="10" count="30" type="stmt"/>
         <line num="51" count="30" type="stmt"/>
       </file>
-      <file name="roles.js" path="D:\www\emanager.com\backend\src\shared\constants\roles.js">
+      <file name="roles.js" path="C:\Users\alfon\www\acamae-backend\src\shared\constants\roles.js">
         <metrics statements="1" coveredstatements="1" conditionals="0" coveredconditionals="0" methods="0" coveredmethods="0"/>
         <line num="18" count="30" type="stmt"/>
       </file>
-      <file name="tokens.js" path="D:\www\emanager.com\backend\src\shared\constants\tokens.js">
+      <file name="tokens.js" path="C:\Users\alfon\www\acamae-backend\src\shared\constants\tokens.js">
         <metrics statements="1" coveredstatements="1" conditionals="0" coveredconditionals="0" methods="0" coveredmethods="0"/>
         <line num="4" count="1" type="stmt"/>
       </file>
-      <file name="validation.js" path="D:\www\emanager.com\backend\src\shared\constants\validation.js">
+      <file name="validation.js" path="C:\Users\alfon\www\acamae-backend\src\shared\constants\validation.js">
         <metrics statements="17" coveredstatements="17" conditionals="8" coveredconditionals="8" methods="0" coveredmethods="0"/>
         <line num="7" count="30" type="cond" truecount="2" falsecount="0"/>
         <line num="8" count="30" type="cond" truecount="2" falsecount="0"/>
@@ -1396,32 +1217,20 @@
     </package>
     <package name="shared.utils">
       <metrics statements="82" coveredstatements="77" conditionals="65" coveredconditionals="59" methods="15" coveredmethods="14"/>
-      <file name="error.js" path="D:\www\emanager.com\backend\src\shared\utils\error.js">
+      <file name="error.js" path="C:\Users\alfon\www\acamae-backend\src\shared\utils\error.js">
         <metrics statements="10" coveredstatements="10" conditionals="13" coveredconditionals="12" methods="1" coveredmethods="1"/>
         <line num="28" count="24" type="cond" truecount="1" falsecount="0"/>
-<<<<<<< HEAD
-        <line num="38" count="98" type="stmt"/>
-        <line num="41" count="98" type="stmt"/>
-        <line num="42" count="98" type="stmt"/>
-        <line num="43" count="98" type="stmt"/>
-        <line num="44" count="98" type="stmt"/>
-        <line num="45" count="98" type="stmt"/>
-        <line num="46" count="98" type="stmt"/>
-        <line num="47" count="98" type="cond" truecount="2" falsecount="0"/>
-        <line num="48" count="98" type="stmt"/>
-=======
-        <line num="38" count="103" type="stmt"/>
-        <line num="41" count="103" type="stmt"/>
-        <line num="42" count="103" type="stmt"/>
-        <line num="43" count="103" type="stmt"/>
-        <line num="44" count="103" type="stmt"/>
-        <line num="45" count="103" type="stmt"/>
-        <line num="46" count="103" type="stmt"/>
-        <line num="47" count="103" type="cond" truecount="2" falsecount="0"/>
-        <line num="48" count="103" type="stmt"/>
->>>>>>> 9a36ed73
-      </file>
-      <file name="sanitize.js" path="D:\www\emanager.com\backend\src\shared\utils\sanitize.js">
+        <line num="38" count="105" type="stmt"/>
+        <line num="41" count="105" type="stmt"/>
+        <line num="42" count="105" type="stmt"/>
+        <line num="43" count="105" type="stmt"/>
+        <line num="44" count="105" type="stmt"/>
+        <line num="45" count="105" type="stmt"/>
+        <line num="46" count="105" type="stmt"/>
+        <line num="47" count="105" type="cond" truecount="2" falsecount="0"/>
+        <line num="48" count="105" type="stmt"/>
+      </file>
+      <file name="sanitize.js" path="C:\Users\alfon\www\acamae-backend\src\shared\utils\sanitize.js">
         <metrics statements="55" coveredstatements="53" conditionals="48" coveredconditionals="43" methods="8" coveredmethods="7"/>
         <line num="9" count="13" type="stmt"/>
         <line num="10" count="68" type="cond" truecount="2" falsecount="0"/>
@@ -1479,7 +1288,7 @@
         <line num="126" count="2" type="stmt"/>
         <line num="127" count="2" type="stmt"/>
       </file>
-      <file name="token.js" path="D:\www\emanager.com\backend\src\shared\utils\token.js">
+      <file name="token.js" path="C:\Users\alfon\www\acamae-backend\src\shared\utils\token.js">
         <metrics statements="17" coveredstatements="14" conditionals="4" coveredconditionals="4" methods="6" coveredmethods="6"/>
         <line num="19" count="8" type="stmt"/>
         <line num="20" count="8" type="stmt"/>
