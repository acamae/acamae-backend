--- conflicted
+++ resolved
@@ -16,17 +16,10 @@
 describe('API routes integration', () => {
   describe('GET /api/health', () => {
     it('should return welcome payload', async () => {
-<<<<<<< HEAD
-      const res = await request(app).get(API_ROUTES.HEALTH).expect(200);
-      expect(res.body).toHaveProperty('status');
-      expect(res.body).toHaveProperty('data.checks.server.status', 'healthy');
-      expect(res.body).toHaveProperty('data.checks.database.status', 'healthy');
-=======
       const res = await request(app).get(API_ROUTES.BASE).expect(200);
       expect(res.body).toHaveProperty('code', 'SUCCESS');
       expect(res.body).toHaveProperty('data.version');
       expect(res.body).toHaveProperty('data.endpoints');
->>>>>>> 9a36ed73
     });
   });
 
